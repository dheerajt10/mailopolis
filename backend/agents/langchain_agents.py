--- conflicted
+++ resolved
@@ -8,10 +8,7 @@
 from langchain_openai import ChatOpenAI
 from langchain_anthropic import ChatAnthropic
 from service.async_logger import AsyncLogger
-<<<<<<< HEAD
-=======
-
->>>>>>> 47cd49aa
+
 from langchain_google_genai import ChatGoogleGenerativeAI
 from langchain_core.messages import HumanMessage, SystemMessage
 from langchain_core.prompts import ChatPromptTemplate, SystemMessagePromptTemplate, HumanMessagePromptTemplate
@@ -128,7 +125,6 @@
         # Add multi-agent chat system
         from agents.multi_agent_chat import MultiAgentChatSystem
         self.chat_system = MultiAgentChatSystem(self.agents, logger=self.logger)
-<<<<<<< HEAD
         
         # Initialize agent inboxes for email communication
         self._initialize_agent_emails()
@@ -141,8 +137,7 @@
             self.logger.log("📧 Agent email initialization started")
         except Exception as e:
             self.logger.log(f"⚠️ Could not initialize agent emails: {e}")
-=======
->>>>>>> 47cd49aa
+
     
     async def evaluate_proposal_by_department(self, proposal: PolicyProposal, 
                                             department: Department,
@@ -209,7 +204,6 @@
         """New method: Independent political discussions then mayor decision"""
         
         self.logger.log(f"🏛️  Starting political maneuvering for: {proposal.title}")
-<<<<<<< HEAD
         
         # Send email notification about new proposal to all agents
         try:
@@ -220,8 +214,7 @@
             )
         except Exception as e:
             self.logger.log(f"⚠️ Could not send proposal email: {e}")
-=======
->>>>>>> 47cd49aa
+
         
         # Run the independent political discussion
         political_discussion = await self.chat_system.discuss_proposal(proposal, game_context)
