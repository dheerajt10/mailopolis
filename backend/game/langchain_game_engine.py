"""
LangChain-powered Game Engine for Mailopolis
Manages the city simulation loop with political maneuvering and consequences
"""

import asyncio
import random
from typing import Dict, List, Any, Optional, Tuple
from dataclasses import dataclass, asdict
from datetime import datetime, timedelta
from enum import Enum

from agents.langchain_agents import LangChainAgentManager
<<<<<<< HEAD
from service.async_logger import AsyncLogger
=======
>>>>>>> 8f42ef27
from models.game_models import (
    PolicyProposal, Department, SustainabilityGameState, 
    SustainabilityMetrics, EnergyMix, GameState
)

class EventType(Enum):
    CRISIS = "crisis"
    OPPORTUNITY = "opportunity"
    EXTERNAL_PRESSURE = "external_pressure"
    BUDGET_CHANGE = "budget_change"
    PUBLIC_REACTION = "public_reaction"

@dataclass
class GameEvent:
    event_type: EventType
    title: str
    description: str
    impacts: Dict[str, int]  # What stats this affects
    urgency: int  # 1-10, how quickly it must be addressed
    duration: int  # How many turns this event lasts

@dataclass
class CityStats:
    sustainability_score: int = 45  # 0-100
    budget: int = 1000000  # Starting budget
    public_approval: int = 65  # 0-100
    economic_growth: int = 50  # 0-100
    infrastructure_health: int = 70  # 0-100
    population_happiness: int = 60  # 0-100
    corruption_level: int = 20  # 0-100 (lower is better)
    
    def to_dict(self) -> Dict[str, int]:
        return asdict(self)
    
    def apply_impacts(self, impacts: Dict[str, int]):
        """Apply impacts from decisions or events"""
        for stat, change in impacts.items():
            if hasattr(self, stat):
                current_value = getattr(self, stat)
                new_value = max(0, min(100 if stat != 'budget' else float('inf'), current_value + change))
                setattr(self, stat, int(new_value))

@dataclass
class Turn:
    turn_number: int
    city_stats: CityStats
    active_events: List[GameEvent]
    proposals_this_turn: List[PolicyProposal]
    decisions_made: List[Dict[str, Any]]
    political_consequences: Dict[str, Any]

class MaylopolisGameEngine:
    """Main game engine that runs the city simulation"""
<<<<<<< HEAD

    def __init__(self, agent_manager: LangChainAgentManager = None, logger: AsyncLogger = None):
        self.logger = logger or AsyncLogger()
        # If agent_manager is not provided, create one and pass logger
        if agent_manager is None:
            from agents.langchain_agents import LangChainAgentManager
            agent_manager = LangChainAgentManager(logger=self.logger)
=======
    
    def __init__(self, agent_manager: LangChainAgentManager):
>>>>>>> 8f42ef27
        self.agent_manager = agent_manager
        self.city_stats = CityStats()
        self.turn_number = 0
        self.active_events: List[GameEvent] = []
        self.game_history: List[Turn] = []
        self.max_turns = 50  # Game length
        self.is_game_over = False
<<<<<<< HEAD

=======
        
>>>>>>> 8f42ef27
        # Game balance parameters
        self.event_probability = 0.3  # 30% chance of random event each turn
        self.crisis_threshold = 30  # If any stat drops below this, crisis occurs
        self.win_conditions = {
            'sustainability_score': 85,
            'public_approval': 80,
            'population_happiness': 80
        }
<<<<<<< HEAD
        # Centralized proposal templates used by proposal generation and suggestions
        self.proposal_templates = {
            Department.ENERGY: {
                'low_sustainability': {
                    'title': 'Emergency Renewable Energy Initiative',
                    'description': 'Fast-track solar panel installation on all public buildings within 6 months.',
                    'sustainability_impact': 25, 'economic_impact': -20, 'political_impact': 15
                },
                'low_budget': {
                    'title': 'Energy Efficiency Retrofits', 
                    'description': 'Low-cost energy efficiency improvements to reduce city utility costs.',
                    'sustainability_impact': 15, 'economic_impact': 10, 'political_impact': 5
                },
                'normal': {
                    'title': 'Smart Grid Modernization',
                    'description': 'Upgrade city electrical grid with smart monitoring and renewable integration.',
                    'sustainability_impact': 20, 'economic_impact': -15, 'political_impact': 10
                }
            },
            Department.TRANSPORTATION: {
                'low_sustainability': {
                    'title': 'Electric Bus Fleet Conversion',
                    'description': 'Replace all diesel buses with electric vehicles over 18 months.',
                    'sustainability_impact': 30, 'economic_impact': -25, 'political_impact': 20
                },
                'low_approval': {
                    'title': 'Free Public Transit Month',
                    'description': 'Provide free public transportation for one month to boost ridership.',
                    'sustainability_impact': 10, 'economic_impact': -15, 'political_impact': 25
                },
                'normal': {
                    'title': 'Bike Lane Expansion Project',
                    'description': 'Add 20 miles of protected bike lanes throughout the city.',
                    'sustainability_impact': 15, 'economic_impact': -10, 'political_impact': 5
                }
            },
            Department.HOUSING: {
                'low_approval': {
                    'title': 'Affordable Housing Guarantee',
                    'description': 'Mandate that 30% of all new developments include affordable units.',
                    'sustainability_impact': 5, 'economic_impact': -10, 'political_impact': 30
                },
                'low_happiness': {
                    'title': 'First-Time Homebuyer Program',
                    'description': 'Provide down payment assistance for first-time homebuyers.',
                    'sustainability_impact': 0, 'economic_impact': -20, 'political_impact': 25
                },
                'normal': {
                    'title': 'Green Building Standards',
                    'description': 'Require all new construction to meet LEED certification standards.',
                    'sustainability_impact': 25, 'economic_impact': -15, 'political_impact': 10
                }
            }
            ,
            Department.WASTE: {
                'normal': {
                    'title': 'Citywide Composting Program',
                    'description': 'Establish curbside compost pickup and community compost hubs.',
                    'sustainability_impact': 10, 'economic_impact': -5, 'political_impact': 8
                },
                'low_budget': {
                    'title': 'Waste Reduction Grants',
                    'description': 'Provide small grants to businesses that reduce single-use plastics.',
                    'sustainability_impact': 8, 'economic_impact': 5, 'political_impact': 4
                }
            },
            Department.WATER: {
                'normal': {
                    'title': 'Stormwater Green Infrastructure',
                    'description': 'Install bioswales and rain gardens to reduce runoff and improve water quality.',
                    'sustainability_impact': 12, 'economic_impact': -8, 'political_impact': 6
                },
                'low_budget': {
                    'title': 'Water Use Efficiency Rebates',
                    'description': 'Offer rebates for low-flow fixtures and drought-resistant landscaping.',
                    'sustainability_impact': 8, 'economic_impact': 3, 'political_impact': 5
                }
            },
            Department.ECONOMIC_DEV: {
                'normal': {
                    'title': 'Green Jobs Training Initiative',
                    'description': 'Fund workforce development programs for green technology jobs.',
                    'sustainability_impact': 7, 'economic_impact': 10, 'political_impact': 6
                },
                'low_approval': {
                    'title': 'Small Business Support Fund',
                    'description': 'Provide microgrants and counseling to local small businesses.',
                    'sustainability_impact': 2, 'economic_impact': 12, 'political_impact': 20
                }
            },
            Department.CITIZENS: {
                'normal': {
                    'title': 'Community Climate Education Campaign',
                    'description': 'Run workshops and outreach to increase awareness of sustainability actions.',
                    'sustainability_impact': 5, 'economic_impact': 0, 'political_impact': 10
                },
                'low_happiness': {
                    'title': 'Neighborhood Improvement Grants',
                    'description': 'Small grants for resident-led neighborhood beautification projects.',
                    'sustainability_impact': 3, 'economic_impact': 2, 'political_impact': 15
                }
            }
            # Additional departments may be added to this mapping as needed
        }
    # Logging is now handled by AsyncLogger
        
    async def start_new_game(self) -> Dict[str, Any]:
        """Initialize a new game"""
        self.logger.log("🏛️  Starting new Mailopolis game...")
        self.logger.log(f"Initial city stats: {self.city_stats.to_dict()}")
=======
        
    async def start_new_game(self) -> Dict[str, Any]:
        """Initialize a new game"""
        print("🏛️  Starting new Mailopolis game...")
        print(f"Initial city stats: {self.city_stats.to_dict()}")
>>>>>>> 8f42ef27
        
        self.turn_number = 0
        self.active_events = []
        self.game_history = []
        self.is_game_over = False
        
        # Generate initial scenario
        initial_events = await self._generate_initial_events()
        self.active_events.extend(initial_events)
        
        return {
            'status': 'started',
            'turn': self.turn_number,
            'city_stats': self.city_stats.to_dict(),
            'active_events': [asdict(event) for event in self.active_events],
            'message': 'Welcome to Mailopolis! Your city needs strong leadership.'
        }
    
<<<<<<< HEAD
    async def play_turn(self, proposal: PolicyProposal) -> Dict[str, Any]:
        """Play exactly one turn of the game with a single player-submitted proposal.

        Accepts a single PolicyProposal. Calling code must submit one proposal per call.
        """

        if self.is_game_over:
            return {'status': 'game_over', 'message': 'Game has ended'}

        # Begin processing a single proposal as one turn
        self.turn_number += 1
        self.logger.log(f"\n🗓️  TURN {self.turn_number}")
        self.logger.log("=" * 50)
        self.logger.log(f"Processing proposal: {proposal.title}")

        # Phase 1: Handle ongoing events and generate new ones
        await self._process_events()

        # Phase 2 & 3: Political maneuvering and decisions for this proposal
        discussion_result = await self.agent_manager.discuss_and_evaluate_proposal(
            proposal, self._get_game_context()
        )

        mayor_decision = discussion_result['mayor_decision']

        consequences = self._calculate_decision_consequences(
            proposal, mayor_decision, discussion_result
        )

        # Apply stat changes for this turn
        self.city_stats.apply_impacts(consequences['stat_changes'])

        # Track political consequences
        political_effects = consequences['political_effects']

        # Phase 4: End of turn processing
        end_of_turn_effects = await self._process_end_of_turn()

        # Phase 5: Check win/lose conditions
        game_status = self._check_game_status()

        # Record the turn
=======
    async def play_turn(self, player_proposals: List[PolicyProposal]) -> Dict[str, Any]:
        """Play one turn of the game with player-submitted proposals"""
        if self.is_game_over:
            return {'status': 'game_over', 'message': 'Game has ended'}
        
        if not player_proposals:
            return {
                'status': 'waiting_for_proposals',
                'message': 'Please submit at least one policy proposal to proceed.',
                'turn': self.turn_number,
                'city_stats': self.city_stats.to_dict(),
                'active_events': [asdict(event) for event in self.active_events]
            }
        
        self.turn_number += 1
        print(f"\n🗓️  TURN {self.turn_number}")
        print("=" * 50)
        print(f"Processing {len(player_proposals)} player proposals...")
        
        # Phase 1: Handle ongoing events and generate new ones
        await self._process_events()
        
        # Phase 2: Use player's proposals
        proposals = player_proposals
        
        # Phase 3: Political maneuvering and decisions
        decisions = []
        political_consequences = {}
        
        for proposal in proposals:
            print(f"\n📋 Processing proposal: {proposal.title}")
            
            # Run the political discussion system
            discussion_result = await self.agent_manager.discuss_and_evaluate_proposal(
                proposal, self._get_game_context()
            )
            
            mayor_decision = discussion_result['mayor_decision']
            
            # Apply consequences of the decision
            consequences = self._calculate_decision_consequences(
                proposal, mayor_decision, discussion_result
            )
            
            decisions.append({
                'proposal': proposal.dict() if hasattr(proposal, 'dict') else proposal.__dict__,
                'mayor_decision': mayor_decision.dict() if hasattr(mayor_decision, 'dict') else mayor_decision.__dict__,
                'political_discussion': discussion_result,
                'consequences': consequences
            })
            
            # Apply stat changes
            self.city_stats.apply_impacts(consequences['stat_changes'])
            
            # Track political consequences
            political_consequences.update(consequences['political_effects'])
            
        # Phase 4: End of turn processing
        end_of_turn_effects = await self._process_end_of_turn()
        
        # Phase 5: Check win/lose conditions
        game_status = self._check_game_status()
        
        # Create turn record
>>>>>>> 8f42ef27
        turn_record = Turn(
            turn_number=self.turn_number,
            city_stats=CityStats(**self.city_stats.to_dict()),
            active_events=self.active_events.copy(),
<<<<<<< HEAD
            proposals_this_turn=[proposal],
            decisions_made=[{
                'proposal': proposal.dict() if hasattr(proposal, 'dict') else proposal.__dict__,
                'mayor_decision': mayor_decision.dict() if hasattr(mayor_decision, 'dict') else mayor_decision.__dict__,
                'political_discussion': discussion_result,
                'consequences': consequences
            }],
            political_consequences=political_effects
        )
        self.game_history.append(turn_record)

        # Return single-turn result
=======
            proposals_this_turn=proposals,
            decisions_made=decisions,
            political_consequences=political_consequences
        )
        self.game_history.append(turn_record)
        
>>>>>>> 8f42ef27
        return {
            'status': game_status['status'],
            'turn': self.turn_number,
            'city_stats': self.city_stats.to_dict(),
<<<<<<< HEAD
            'decision': {
                'proposal': proposal.dict() if hasattr(proposal, 'dict') else proposal.__dict__,
                'mayor_decision': mayor_decision.dict() if hasattr(mayor_decision, 'dict') else mayor_decision.__dict__,
                'political_discussion': discussion_result,
                'consequences': consequences
            },
            'active_events': [asdict(event) for event in self.active_events],
            'political_consequences': political_effects,
=======
            'decisions_made': decisions,
            'active_events': [asdict(event) for event in self.active_events],
            'political_consequences': political_consequences,
>>>>>>> 8f42ef27
            'end_of_turn_effects': end_of_turn_effects,
            'game_message': game_status['message'],
            'is_game_over': self.is_game_over
        }
    
    async def _process_events(self):
        """Process ongoing events and generate new ones"""
        # Process existing events
        events_to_remove = []
        for event in self.active_events:
            event.duration -= 1
            if event.duration <= 0:
                events_to_remove.append(event)
<<<<<<< HEAD
                self.logger.log(f"⏰ Event concluded: {event.title}")
=======
                print(f"⏰ Event concluded: {event.title}")
>>>>>>> 8f42ef27
        
        # Remove expired events
        for event in events_to_remove:
            self.active_events.remove(event)
        
        # Generate new random events
        if random.random() < self.event_probability:
            new_event = await self._generate_random_event()
            if new_event:
                self.active_events.append(new_event)
<<<<<<< HEAD
                self.logger.log(f"🚨 New event: {new_event.title}")
=======
                print(f"🚨 New event: {new_event.title}")
>>>>>>> 8f42ef27
        
        # Check for crisis events based on low stats
        crisis_event = await self._check_for_crisis()
        if crisis_event:
            self.active_events.append(crisis_event)
<<<<<<< HEAD
            self.logger.log(f"💥 CRISIS: {crisis_event.title}")

    # Logging is now handled by AsyncLogger

    async def subscribe_logs(self) -> asyncio.Queue:
        """Return an asyncio.Queue for consuming logs. Caller must unsubscribe."""
        return await self.logger.subscribe()

    async def unsubscribe_logs(self, q: asyncio.Queue) -> None:
        await self.logger.unsubscribe(q)
    
    async def get_suggested_proposals(self) -> List[PolicyProposal]:
        """Generate suggested proposals for the player based on current game state"""
        proposals: List[PolicyProposal] = []

        # Return every template-driven proposal available in the engine's templates.
        # This makes suggestions deterministic and exposes all pre-defined policy ideas
        # so the caller (UI or player) can choose which to submit.
        for dept, templates in self.proposal_templates.items():
            for key, template in templates.items():
                # Create a PolicyProposal from the template
                prop = PolicyProposal(
                    title=template['title'],
                    description=template['description'],
                    proposed_by=f"ai_department_{dept.value}",
                    target_department=dept,
                    sustainability_impact=template.get('sustainability_impact', 0),
                    economic_impact=template.get('economic_impact', 0),
                    political_impact=template.get('political_impact', 0)
                )
                proposals.append(prop)

=======
            print(f"💥 CRISIS: {crisis_event.title}")
    
    async def get_suggested_proposals(self) -> List[PolicyProposal]:
        """Generate suggested proposals for the player based on current game state"""
        proposals = []
        
        # Generate 2-4 suggested proposals per turn based on city needs
        num_suggestions = random.randint(2, 4)
        
        for i in range(num_suggestions):
            # Choose departments that have the most relevant expertise for current issues
            relevant_dept = self._get_most_relevant_department()
            
            proposal = await self._generate_contextual_proposal(relevant_dept)
            if proposal:
                proposals.append(proposal)
        
>>>>>>> 8f42ef27
        return proposals
    
    def _get_most_relevant_department(self) -> Department:
        """Get the department most relevant to current city issues"""
        
        if self.city_stats.sustainability_score < 50:
            return random.choice([Department.ENERGY, Department.TRANSPORTATION])
        elif self.city_stats.public_approval < 50:
            return random.choice([Department.HOUSING, Department.CITIZENS])
        elif self.city_stats.infrastructure_health < 50:
            return random.choice([Department.WATER, Department.WASTE])
        elif self.city_stats.economic_growth < 50:
            return Department.ECONOMIC_DEV
        else:
            # Random department when things are going well
            return random.choice([dept for dept in Department if dept != Department.MAYOR])
    
    async def _generate_contextual_proposal(self, department: Department) -> Optional[PolicyProposal]:
        """Generate a proposal that makes sense given current game state"""
        
<<<<<<< HEAD
        # Use the centralized templates defined on the engine
        proposal_templates = self.proposal_templates
=======
        # Base proposals based on department and current city needs
        proposal_templates = {
            Department.ENERGY: {
                'low_sustainability': {
                    'title': 'Emergency Renewable Energy Initiative',
                    'description': 'Fast-track solar panel installation on all public buildings within 6 months.',
                    'sustainability_impact': 25, 'economic_impact': -20, 'political_impact': 15
                },
                'low_budget': {
                    'title': 'Energy Efficiency Retrofits', 
                    'description': 'Low-cost energy efficiency improvements to reduce city utility costs.',
                    'sustainability_impact': 15, 'economic_impact': 10, 'political_impact': 5
                },
                'normal': {
                    'title': 'Smart Grid Modernization',
                    'description': 'Upgrade city electrical grid with smart monitoring and renewable integration.',
                    'sustainability_impact': 20, 'economic_impact': -15, 'political_impact': 10
                }
            },
            Department.TRANSPORTATION: {
                'low_sustainability': {
                    'title': 'Electric Bus Fleet Conversion',
                    'description': 'Replace all diesel buses with electric vehicles over 18 months.',
                    'sustainability_impact': 30, 'economic_impact': -25, 'political_impact': 20
                },
                'low_approval': {
                    'title': 'Free Public Transit Month',
                    'description': 'Provide free public transportation for one month to boost ridership.',
                    'sustainability_impact': 10, 'economic_impact': -15, 'political_impact': 25
                },
                'normal': {
                    'title': 'Bike Lane Expansion Project',
                    'description': 'Add 20 miles of protected bike lanes throughout the city.',
                    'sustainability_impact': 15, 'economic_impact': -10, 'political_impact': 5
                }
            },
            Department.HOUSING: {
                'low_approval': {
                    'title': 'Affordable Housing Guarantee',
                    'description': 'Mandate that 30% of all new developments include affordable units.',
                    'sustainability_impact': 5, 'economic_impact': -10, 'political_impact': 30
                },
                'low_happiness': {
                    'title': 'First-Time Homebuyer Program',
                    'description': 'Provide down payment assistance for first-time homebuyers.',
                    'sustainability_impact': 0, 'economic_impact': -20, 'political_impact': 25
                },
                'normal': {
                    'title': 'Green Building Standards',
                    'description': 'Require all new construction to meet LEED certification standards.',
                    'sustainability_impact': 25, 'economic_impact': -15, 'political_impact': 10
                }
            }
            # Add more departments as needed
        }
>>>>>>> 8f42ef27
        
        # Determine current city situation
        situation = self._assess_city_situation()
        
        # Select appropriate proposal template
        dept_proposals = proposal_templates.get(department, {})
<<<<<<< HEAD
        if not dept_proposals:
            # No templates for this department
            return None

        if situation in dept_proposals:
            template = dept_proposals[situation]
        else:
            # Prefer 'normal' template when available, otherwise fall back to first defined
            template = dept_proposals.get('normal') or next(iter(dept_proposals.values()))
=======
        if situation in dept_proposals:
            template = dept_proposals[situation]
        else:
            template = dept_proposals.get('normal', dept_proposals[next(iter(dept_proposals))])
>>>>>>> 8f42ef27
        
        return PolicyProposal(
            title=template['title'],
            description=template['description'],
            proposed_by=f"ai_department_{department.value}",
            target_department=department,
            sustainability_impact=template['sustainability_impact'],
            economic_impact=template['economic_impact'],
            political_impact=template['political_impact']
        )
    
    def _assess_city_situation(self) -> str:
        """Assess the current city situation to guide proposal generation"""
        if self.city_stats.sustainability_score < 40:
            return 'low_sustainability'
        elif self.city_stats.public_approval < 50:
            return 'low_approval'
        elif self.city_stats.population_happiness < 50:
            return 'low_happiness'
        elif self.city_stats.budget < 500000:
            return 'low_budget'
        else:
            return 'normal'
    
    def _calculate_decision_consequences(self, proposal: PolicyProposal, 
                                       mayor_decision, discussion_result) -> Dict[str, Any]:
        """Calculate the consequences of a mayoral decision"""
        
        if not mayor_decision.accept:
            # Rejection consequences
            stat_changes = {
                'public_approval': -5,  # People don't like inaction
                'corruption_level': 2   # Slight increase in perceived corruption
            }
            
            # Department that proposed might lose trust
            political_effects = {
                f"{proposal.target_department.value}_relationship": -10
            }
            
        else:
            # Approval consequences - apply the proposal's intended effects
            stat_changes = {
                'sustainability_score': proposal.sustainability_impact,
                'budget': proposal.economic_impact * 10000,  # Scale economic impact
                'public_approval': proposal.political_impact,
            }
            
            # Additional effects based on proposal type and city readiness
            if proposal.sustainability_impact > 20:
                stat_changes['infrastructure_health'] = 5
            
            if proposal.economic_impact < -20:
                stat_changes['economic_growth'] = -5
            
            # Political effects based on how much support the proposal had
            political_effects = {}
            
            # Count supporting agents from discussion
            if 'department_positions' in discussion_result:
                support_count = sum(1 for pos in discussion_result['department_positions'].values() 
                                  if 'SUPPORT' in pos.get('position', '').upper())
                total_depts = len(discussion_result['department_positions'])
                
                if support_count > total_depts * 0.7:  # Strong support
                    stat_changes['public_approval'] += 10
                    political_effects['strong_consensus'] = True
                elif support_count < total_depts * 0.3:  # Weak support
                    stat_changes['public_approval'] -= 5
                    political_effects['controversial_decision'] = True
            
            # Coalition effects
            if 'coalitions_formed' in discussion_result and discussion_result['coalitions_formed']:
                political_effects['coalitions_active'] = discussion_result['coalitions_formed']
                stat_changes['infrastructure_health'] += 3  # Cooperation improves implementation
        
        # Random variance (-20% to +20% of intended effects)
        for stat in stat_changes:
            if stat != 'budget':  # Don't apply variance to budget
                variance = random.uniform(-0.2, 0.2)
                stat_changes[stat] = int(stat_changes[stat] * (1 + variance))
        
        return {
            'stat_changes': stat_changes,
            'political_effects': political_effects
        }
    
    async def _generate_random_event(self) -> Optional[GameEvent]:
        """Generate a random event based on current city state"""
        
        events = [
            GameEvent(
                event_type=EventType.CRISIS,
                title="Infrastructure Failure",
                description="A major water main burst affects 30% of the city. Immediate action required.",
                impacts={'budget': -50000, 'infrastructure_health': -15, 'public_approval': -10},
                urgency=9,
                duration=2
            ),
            GameEvent(
                event_type=EventType.OPPORTUNITY,
                title="Federal Green Grant Available",
                description="$2M federal grant available for renewable energy projects.",
                impacts={'budget': 200000, 'sustainability_score': 10},
                urgency=3,
                duration=3
            ),
            GameEvent(
                event_type=EventType.EXTERNAL_PRESSURE,
                title="Climate Activists Rally", 
                description="Large environmental rally demanding immediate climate action.",
                impacts={'public_approval': -5, 'sustainability_score': 5},
                urgency=5,
                duration=1
            ),
            GameEvent(
                event_type=EventType.BUDGET_CHANGE,
                title="Unexpected Tax Revenue",
                description="Higher than expected tax collection this quarter.",
                impacts={'budget': 150000, 'economic_growth': 5},
                urgency=1,
                duration=1
            )
        ]
        
        return random.choice(events)
    
    async def _check_for_crisis(self) -> Optional[GameEvent]:
        """Check if low stats should trigger a crisis event"""
        
        if self.city_stats.sustainability_score < self.crisis_threshold:
            return GameEvent(
                event_type=EventType.CRISIS,
                title="Environmental Crisis",
                description="Air quality has reached dangerous levels. Federal oversight threatened.",
                impacts={'public_approval': -20, 'population_happiness': -15},
                urgency=10,
                duration=4
            )
        
        if self.city_stats.public_approval < self.crisis_threshold:
            return GameEvent(
                event_type=EventType.CRISIS,
                title="Public Confidence Crisis",
                description="Citizens are calling for leadership change. Emergency town halls demanded.",
                impacts={'corruption_level': 10, 'economic_growth': -10},
                urgency=8,
                duration=3
            )
        
        return None
    
    async def _generate_initial_events(self) -> List[GameEvent]:
        """Generate initial events for game start"""
        return [
            GameEvent(
                event_type=EventType.OPPORTUNITY,
                title="New Administration Honeymoon",
                description="Citizens are optimistic about new leadership and ready for change.",
                impacts={'public_approval': 5, 'population_happiness': 5},
                urgency=1,
                duration=5
            )
        ]
    
    async def _process_end_of_turn(self) -> Dict[str, Any]:
        """Process end-of-turn effects like budget maintenance, population growth, etc."""
        
        effects = {}
        
        # Monthly budget costs
        monthly_costs = {
            'infrastructure_maintenance': -20000,
            'staff_salaries': -50000,
            'utilities': -15000
        }
        
        total_costs = sum(monthly_costs.values())
        self.city_stats.budget += total_costs
        effects['monthly_costs'] = monthly_costs
        
        # Natural stat degradation/improvement
        natural_changes = {}
        
        # Infrastructure naturally degrades
        if self.city_stats.infrastructure_health > 0:
            degradation = random.randint(1, 3)
            self.city_stats.infrastructure_health -= degradation
            natural_changes['infrastructure_degradation'] = -degradation
        
        # Economic growth affects budget
        if self.city_stats.economic_growth > 60:
            tax_bonus = random.randint(10000, 30000)
            self.city_stats.budget += tax_bonus
            effects['economic_bonus'] = tax_bonus
        
        effects['natural_changes'] = natural_changes
        
        return effects
    
    def _check_game_status(self) -> Dict[str, str]:
        """Check if game has been won, lost, or continues"""
        
        # Check win conditions
        win_conditions_met = 0
        for stat, threshold in self.win_conditions.items():
            if getattr(self.city_stats, stat) >= threshold:
                win_conditions_met += 1
        
        if win_conditions_met >= 2:  # Need to meet at least 2 win conditions
            self.is_game_over = True
            return {
                'status': 'victory',
                'message': f'🎉 Congratulations! You have successfully transformed Mailopolis into a model sustainable city!'
            }
        
        # Check lose conditions
        critical_failures = 0
        if self.city_stats.sustainability_score < 20:
            critical_failures += 1
        if self.city_stats.public_approval < 20:
            critical_failures += 1
        if self.city_stats.population_happiness < 20:
            critical_failures += 1
        if self.city_stats.budget < -500000:  # Bankruptcy
            critical_failures += 1
        
        if critical_failures >= 2:
            self.is_game_over = True
            return {
                'status': 'defeat',
                'message': '💥 Game Over! Multiple critical failures have made your position as mayor untenable.'
            }
        
        # Check turn limit
        if self.turn_number >= self.max_turns:
            self.is_game_over = True
            # Determine ending based on final stats
            avg_score = (self.city_stats.sustainability_score + 
                        self.city_stats.public_approval + 
                        self.city_stats.population_happiness) / 3
            
            if avg_score >= 70:
                return {
                    'status': 'good_ending',
                    'message': '🏛️ Your term ended with the city in good condition. A solid legacy!'
                }
            else:
                return {
                    'status': 'mixed_ending', 
                    'message': '📊 Your term ended with mixed results. Some progress made, but challenges remain.'
                }
        
        return {
            'status': 'ongoing',
            'message': f'Turn {self.turn_number} of {self.max_turns} completed. The city continues to evolve...'
        }
    
    def _get_game_context(self) -> Dict[str, Any]:
        """Get current game context for agent decision making"""
        return {
            'current_sustainability_score': self.city_stats.sustainability_score,
            'budget_remaining': self.city_stats.budget,
            'public_approval': self.city_stats.public_approval,
            'population_happiness': self.city_stats.population_happiness,
            'infrastructure_health': self.city_stats.infrastructure_health,
            'turn_number': self.turn_number,
            'active_events': [event.title for event in self.active_events],
            'crisis_level': 'high' if any(event.urgency > 7 for event in self.active_events) else 'moderate'
        }
    
    def get_game_summary(self) -> Dict[str, Any]:
        """Get a summary of the current game state"""
        return {
            'turn': self.turn_number,
            'city_stats': self.city_stats.to_dict(),
            'active_events': [asdict(event) for event in self.active_events],
            'is_game_over': self.is_game_over,
            'turns_remaining': self.max_turns - self.turn_number,
            'game_history_length': len(self.game_history)
        }<|MERGE_RESOLUTION|>--- conflicted
+++ resolved
@@ -11,10 +11,6 @@
 from enum import Enum
 
 from agents.langchain_agents import LangChainAgentManager
-<<<<<<< HEAD
-from service.async_logger import AsyncLogger
-=======
->>>>>>> 8f42ef27
 from models.game_models import (
     PolicyProposal, Department, SustainabilityGameState, 
     SustainabilityMetrics, EnergyMix, GameState
@@ -68,18 +64,8 @@
 
 class MaylopolisGameEngine:
     """Main game engine that runs the city simulation"""
-<<<<<<< HEAD
-
-    def __init__(self, agent_manager: LangChainAgentManager = None, logger: AsyncLogger = None):
-        self.logger = logger or AsyncLogger()
-        # If agent_manager is not provided, create one and pass logger
-        if agent_manager is None:
-            from agents.langchain_agents import LangChainAgentManager
-            agent_manager = LangChainAgentManager(logger=self.logger)
-=======
     
     def __init__(self, agent_manager: LangChainAgentManager):
->>>>>>> 8f42ef27
         self.agent_manager = agent_manager
         self.city_stats = CityStats()
         self.turn_number = 0
@@ -87,11 +73,7 @@
         self.game_history: List[Turn] = []
         self.max_turns = 50  # Game length
         self.is_game_over = False
-<<<<<<< HEAD
-
-=======
-        
->>>>>>> 8f42ef27
+        
         # Game balance parameters
         self.event_probability = 0.3  # 30% chance of random event each turn
         self.crisis_threshold = 30  # If any stat drops below this, crisis occurs
@@ -100,124 +82,11 @@
             'public_approval': 80,
             'population_happiness': 80
         }
-<<<<<<< HEAD
-        # Centralized proposal templates used by proposal generation and suggestions
-        self.proposal_templates = {
-            Department.ENERGY: {
-                'low_sustainability': {
-                    'title': 'Emergency Renewable Energy Initiative',
-                    'description': 'Fast-track solar panel installation on all public buildings within 6 months.',
-                    'sustainability_impact': 25, 'economic_impact': -20, 'political_impact': 15
-                },
-                'low_budget': {
-                    'title': 'Energy Efficiency Retrofits', 
-                    'description': 'Low-cost energy efficiency improvements to reduce city utility costs.',
-                    'sustainability_impact': 15, 'economic_impact': 10, 'political_impact': 5
-                },
-                'normal': {
-                    'title': 'Smart Grid Modernization',
-                    'description': 'Upgrade city electrical grid with smart monitoring and renewable integration.',
-                    'sustainability_impact': 20, 'economic_impact': -15, 'political_impact': 10
-                }
-            },
-            Department.TRANSPORTATION: {
-                'low_sustainability': {
-                    'title': 'Electric Bus Fleet Conversion',
-                    'description': 'Replace all diesel buses with electric vehicles over 18 months.',
-                    'sustainability_impact': 30, 'economic_impact': -25, 'political_impact': 20
-                },
-                'low_approval': {
-                    'title': 'Free Public Transit Month',
-                    'description': 'Provide free public transportation for one month to boost ridership.',
-                    'sustainability_impact': 10, 'economic_impact': -15, 'political_impact': 25
-                },
-                'normal': {
-                    'title': 'Bike Lane Expansion Project',
-                    'description': 'Add 20 miles of protected bike lanes throughout the city.',
-                    'sustainability_impact': 15, 'economic_impact': -10, 'political_impact': 5
-                }
-            },
-            Department.HOUSING: {
-                'low_approval': {
-                    'title': 'Affordable Housing Guarantee',
-                    'description': 'Mandate that 30% of all new developments include affordable units.',
-                    'sustainability_impact': 5, 'economic_impact': -10, 'political_impact': 30
-                },
-                'low_happiness': {
-                    'title': 'First-Time Homebuyer Program',
-                    'description': 'Provide down payment assistance for first-time homebuyers.',
-                    'sustainability_impact': 0, 'economic_impact': -20, 'political_impact': 25
-                },
-                'normal': {
-                    'title': 'Green Building Standards',
-                    'description': 'Require all new construction to meet LEED certification standards.',
-                    'sustainability_impact': 25, 'economic_impact': -15, 'political_impact': 10
-                }
-            }
-            ,
-            Department.WASTE: {
-                'normal': {
-                    'title': 'Citywide Composting Program',
-                    'description': 'Establish curbside compost pickup and community compost hubs.',
-                    'sustainability_impact': 10, 'economic_impact': -5, 'political_impact': 8
-                },
-                'low_budget': {
-                    'title': 'Waste Reduction Grants',
-                    'description': 'Provide small grants to businesses that reduce single-use plastics.',
-                    'sustainability_impact': 8, 'economic_impact': 5, 'political_impact': 4
-                }
-            },
-            Department.WATER: {
-                'normal': {
-                    'title': 'Stormwater Green Infrastructure',
-                    'description': 'Install bioswales and rain gardens to reduce runoff and improve water quality.',
-                    'sustainability_impact': 12, 'economic_impact': -8, 'political_impact': 6
-                },
-                'low_budget': {
-                    'title': 'Water Use Efficiency Rebates',
-                    'description': 'Offer rebates for low-flow fixtures and drought-resistant landscaping.',
-                    'sustainability_impact': 8, 'economic_impact': 3, 'political_impact': 5
-                }
-            },
-            Department.ECONOMIC_DEV: {
-                'normal': {
-                    'title': 'Green Jobs Training Initiative',
-                    'description': 'Fund workforce development programs for green technology jobs.',
-                    'sustainability_impact': 7, 'economic_impact': 10, 'political_impact': 6
-                },
-                'low_approval': {
-                    'title': 'Small Business Support Fund',
-                    'description': 'Provide microgrants and counseling to local small businesses.',
-                    'sustainability_impact': 2, 'economic_impact': 12, 'political_impact': 20
-                }
-            },
-            Department.CITIZENS: {
-                'normal': {
-                    'title': 'Community Climate Education Campaign',
-                    'description': 'Run workshops and outreach to increase awareness of sustainability actions.',
-                    'sustainability_impact': 5, 'economic_impact': 0, 'political_impact': 10
-                },
-                'low_happiness': {
-                    'title': 'Neighborhood Improvement Grants',
-                    'description': 'Small grants for resident-led neighborhood beautification projects.',
-                    'sustainability_impact': 3, 'economic_impact': 2, 'political_impact': 15
-                }
-            }
-            # Additional departments may be added to this mapping as needed
-        }
-    # Logging is now handled by AsyncLogger
-        
-    async def start_new_game(self) -> Dict[str, Any]:
-        """Initialize a new game"""
-        self.logger.log("🏛️  Starting new Mailopolis game...")
-        self.logger.log(f"Initial city stats: {self.city_stats.to_dict()}")
-=======
         
     async def start_new_game(self) -> Dict[str, Any]:
         """Initialize a new game"""
         print("🏛️  Starting new Mailopolis game...")
         print(f"Initial city stats: {self.city_stats.to_dict()}")
->>>>>>> 8f42ef27
         
         self.turn_number = 0
         self.active_events = []
@@ -236,50 +105,6 @@
             'message': 'Welcome to Mailopolis! Your city needs strong leadership.'
         }
     
-<<<<<<< HEAD
-    async def play_turn(self, proposal: PolicyProposal) -> Dict[str, Any]:
-        """Play exactly one turn of the game with a single player-submitted proposal.
-
-        Accepts a single PolicyProposal. Calling code must submit one proposal per call.
-        """
-
-        if self.is_game_over:
-            return {'status': 'game_over', 'message': 'Game has ended'}
-
-        # Begin processing a single proposal as one turn
-        self.turn_number += 1
-        self.logger.log(f"\n🗓️  TURN {self.turn_number}")
-        self.logger.log("=" * 50)
-        self.logger.log(f"Processing proposal: {proposal.title}")
-
-        # Phase 1: Handle ongoing events and generate new ones
-        await self._process_events()
-
-        # Phase 2 & 3: Political maneuvering and decisions for this proposal
-        discussion_result = await self.agent_manager.discuss_and_evaluate_proposal(
-            proposal, self._get_game_context()
-        )
-
-        mayor_decision = discussion_result['mayor_decision']
-
-        consequences = self._calculate_decision_consequences(
-            proposal, mayor_decision, discussion_result
-        )
-
-        # Apply stat changes for this turn
-        self.city_stats.apply_impacts(consequences['stat_changes'])
-
-        # Track political consequences
-        political_effects = consequences['political_effects']
-
-        # Phase 4: End of turn processing
-        end_of_turn_effects = await self._process_end_of_turn()
-
-        # Phase 5: Check win/lose conditions
-        game_status = self._check_game_status()
-
-        # Record the turn
-=======
     async def play_turn(self, player_proposals: List[PolicyProposal]) -> Dict[str, Any]:
         """Play one turn of the game with player-submitted proposals"""
         if self.is_game_over:
@@ -344,50 +169,23 @@
         game_status = self._check_game_status()
         
         # Create turn record
->>>>>>> 8f42ef27
         turn_record = Turn(
             turn_number=self.turn_number,
             city_stats=CityStats(**self.city_stats.to_dict()),
             active_events=self.active_events.copy(),
-<<<<<<< HEAD
-            proposals_this_turn=[proposal],
-            decisions_made=[{
-                'proposal': proposal.dict() if hasattr(proposal, 'dict') else proposal.__dict__,
-                'mayor_decision': mayor_decision.dict() if hasattr(mayor_decision, 'dict') else mayor_decision.__dict__,
-                'political_discussion': discussion_result,
-                'consequences': consequences
-            }],
-            political_consequences=political_effects
-        )
-        self.game_history.append(turn_record)
-
-        # Return single-turn result
-=======
             proposals_this_turn=proposals,
             decisions_made=decisions,
             political_consequences=political_consequences
         )
         self.game_history.append(turn_record)
         
->>>>>>> 8f42ef27
         return {
             'status': game_status['status'],
             'turn': self.turn_number,
             'city_stats': self.city_stats.to_dict(),
-<<<<<<< HEAD
-            'decision': {
-                'proposal': proposal.dict() if hasattr(proposal, 'dict') else proposal.__dict__,
-                'mayor_decision': mayor_decision.dict() if hasattr(mayor_decision, 'dict') else mayor_decision.__dict__,
-                'political_discussion': discussion_result,
-                'consequences': consequences
-            },
-            'active_events': [asdict(event) for event in self.active_events],
-            'political_consequences': political_effects,
-=======
             'decisions_made': decisions,
             'active_events': [asdict(event) for event in self.active_events],
             'political_consequences': political_consequences,
->>>>>>> 8f42ef27
             'end_of_turn_effects': end_of_turn_effects,
             'game_message': game_status['message'],
             'is_game_over': self.is_game_over
@@ -401,11 +199,7 @@
             event.duration -= 1
             if event.duration <= 0:
                 events_to_remove.append(event)
-<<<<<<< HEAD
-                self.logger.log(f"⏰ Event concluded: {event.title}")
-=======
                 print(f"⏰ Event concluded: {event.title}")
->>>>>>> 8f42ef27
         
         # Remove expired events
         for event in events_to_remove:
@@ -416,50 +210,12 @@
             new_event = await self._generate_random_event()
             if new_event:
                 self.active_events.append(new_event)
-<<<<<<< HEAD
-                self.logger.log(f"🚨 New event: {new_event.title}")
-=======
                 print(f"🚨 New event: {new_event.title}")
->>>>>>> 8f42ef27
         
         # Check for crisis events based on low stats
         crisis_event = await self._check_for_crisis()
         if crisis_event:
             self.active_events.append(crisis_event)
-<<<<<<< HEAD
-            self.logger.log(f"💥 CRISIS: {crisis_event.title}")
-
-    # Logging is now handled by AsyncLogger
-
-    async def subscribe_logs(self) -> asyncio.Queue:
-        """Return an asyncio.Queue for consuming logs. Caller must unsubscribe."""
-        return await self.logger.subscribe()
-
-    async def unsubscribe_logs(self, q: asyncio.Queue) -> None:
-        await self.logger.unsubscribe(q)
-    
-    async def get_suggested_proposals(self) -> List[PolicyProposal]:
-        """Generate suggested proposals for the player based on current game state"""
-        proposals: List[PolicyProposal] = []
-
-        # Return every template-driven proposal available in the engine's templates.
-        # This makes suggestions deterministic and exposes all pre-defined policy ideas
-        # so the caller (UI or player) can choose which to submit.
-        for dept, templates in self.proposal_templates.items():
-            for key, template in templates.items():
-                # Create a PolicyProposal from the template
-                prop = PolicyProposal(
-                    title=template['title'],
-                    description=template['description'],
-                    proposed_by=f"ai_department_{dept.value}",
-                    target_department=dept,
-                    sustainability_impact=template.get('sustainability_impact', 0),
-                    economic_impact=template.get('economic_impact', 0),
-                    political_impact=template.get('political_impact', 0)
-                )
-                proposals.append(prop)
-
-=======
             print(f"💥 CRISIS: {crisis_event.title}")
     
     async def get_suggested_proposals(self) -> List[PolicyProposal]:
@@ -477,7 +233,6 @@
             if proposal:
                 proposals.append(proposal)
         
->>>>>>> 8f42ef27
         return proposals
     
     def _get_most_relevant_department(self) -> Department:
@@ -498,10 +253,6 @@
     async def _generate_contextual_proposal(self, department: Department) -> Optional[PolicyProposal]:
         """Generate a proposal that makes sense given current game state"""
         
-<<<<<<< HEAD
-        # Use the centralized templates defined on the engine
-        proposal_templates = self.proposal_templates
-=======
         # Base proposals based on department and current city needs
         proposal_templates = {
             Department.ENERGY: {
@@ -557,29 +308,16 @@
             }
             # Add more departments as needed
         }
->>>>>>> 8f42ef27
         
         # Determine current city situation
         situation = self._assess_city_situation()
         
         # Select appropriate proposal template
         dept_proposals = proposal_templates.get(department, {})
-<<<<<<< HEAD
-        if not dept_proposals:
-            # No templates for this department
-            return None
-
-        if situation in dept_proposals:
-            template = dept_proposals[situation]
-        else:
-            # Prefer 'normal' template when available, otherwise fall back to first defined
-            template = dept_proposals.get('normal') or next(iter(dept_proposals.values()))
-=======
         if situation in dept_proposals:
             template = dept_proposals[situation]
         else:
             template = dept_proposals.get('normal', dept_proposals[next(iter(dept_proposals))])
->>>>>>> 8f42ef27
         
         return PolicyProposal(
             title=template['title'],
